--- conflicted
+++ resolved
@@ -1,15 +1,9 @@
 use criterion::{Criterion, black_box, criterion_group, criterion_main};
 use futures::StreamExt;
-<<<<<<< HEAD
-use scannerlib::nasl::utils::context::Target;
+use scannerlib::nasl::utils::scan_ctx::Target;
 use scannerlib::nasl::{Code, NoOpLoader, nasl_std_functions};
-use scannerlib::nasl::{ContextBuilder, Register, interpreter::ForkingInterpreter};
-=======
-use scannerlib::nasl::utils::scan_ctx::Target;
-use scannerlib::nasl::{NoOpLoader, nasl_std_functions};
 use scannerlib::nasl::{Register, ScanCtxBuilder, interpreter::ForkingInterpreter};
 use scannerlib::scanner::preferences::preference::ScanPrefs;
->>>>>>> ab8333e1
 use scannerlib::storage::ScanID;
 use scannerlib::storage::inmemory::InMemoryStorage;
 
@@ -19,13 +13,8 @@
     c.bench_function("interpreter", |b| {
         b.iter(|| {
             futures::executor::block_on(async {
-<<<<<<< HEAD
                 let register = Register::from_global_variables(&variables);
-                let cb = ContextBuilder {
-=======
-                let register = Register::root_initial(&variables);
                 let cb = ScanCtxBuilder {
->>>>>>> ab8333e1
                     scan_id: ScanID("test.nasl".to_string()),
                     filename: "",
                     target: Target::localhost(),
