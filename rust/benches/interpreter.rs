--- conflicted
+++ resolved
@@ -1,13 +1,8 @@
 use criterion::{Criterion, black_box, criterion_group, criterion_main};
 use futures::StreamExt;
-<<<<<<< HEAD
-use scannerlib::nasl::Code;
-use scannerlib::nasl::{ContextFactory, Register, interpreter::ForkingInterpreter};
-=======
 use scannerlib::nasl::utils::context::Target;
+use scannerlib::nasl::{Code, NoOpLoader, nasl_std_functions};
 use scannerlib::nasl::{ContextBuilder, Register, interpreter::ForkingInterpreter};
-use scannerlib::nasl::{NoOpLoader, nasl_std_functions};
->>>>>>> 981f9fb2
 use scannerlib::storage::ScanID;
 use scannerlib::storage::inmemory::InMemoryStorage;
 
@@ -18,12 +13,6 @@
         b.iter(|| {
             futures::executor::block_on(async {
                 let register = Register::root_initial(&variables);
-<<<<<<< HEAD
-                let context_factory = ContextFactory::default();
-                let scan_id = ScanID("".to_string());
-                let context = context_factory.build(scan_id, "localhost", "test.nasl".into());
-                let code = Code::from_string(code).parse().emit_errors().unwrap();
-=======
                 let cb = ContextBuilder {
                     scan_id: ScanID("test.nasl".to_string()),
                     filename: "",
@@ -33,7 +22,7 @@
                     loader: &NoOpLoader::default(),
                 };
                 let context = cb.build();
->>>>>>> 981f9fb2
+                let code = Code::from_string(code).parse().emit_errors().unwrap();
                 let parser = ForkingInterpreter::new(code, register, &context);
                 let _: Vec<_> = black_box(parser.stream().collect().await);
             });
