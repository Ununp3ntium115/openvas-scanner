--- conflicted
+++ resolved
@@ -89,45 +89,8 @@
 [workspace]
 resolver = "2"
 members = [
-<<<<<<< HEAD
   "crates/smoketest",
   "crates/nasl-function-proc-macro",
-=======
-  "nasl-builtin-knowledge-base",
-  "nasl-builtin-raw-ip",
-  "nasl-builtin-cryptographic",
-  "nasl-builtin-isotime",
-  "nasl-builtin-ssh",
-  "nasl-builtin-http",
-  "nasl-builtin-host",
-  "nasl-builtin-string",
-  "nasl-builtin-misc",
-  "nasl-builtin-network",
-  "nasl-builtin-description",
-  "nasl-builtin-utils",
-  "nasl-builtin-regex",
-  "nasl-builtin-std",
-  "nasl-syntax",
-  "nasl-interpreter",
-  "scannerctl",
-  "nasl-c-lib",
-  "nasl-c-lib/libgcrypt-sys",
-  "storage",
-  "redis-storage",
-  "json-storage",
-  "feed",
-  "feed-verifier",
-  "models",
-  "osp",
-  "openvas",
-  "openvasd",
-  "infisto",
-  "smoketest",
-  "notus",
-  "plugin-scheduler",
-  "dep-graph",
-  "nasl-function-proc-macro",
->>>>>>> cc5d8a1f
 ]
 
 [dev-dependencies]
