// SPDX-FileCopyrightText: 2024 Greenbone AG
//
// SPDX-License-Identifier: GPL-2.0-or-later

use std::{fmt::Display, net::IpAddr};

use crate::nasl::prelude::*;
use crate::storage::{Field, Retrieve};

#[allow(clippy::module_inception)]
pub mod network;
pub mod network_utils;
pub mod socket;
pub mod tcp;
pub mod tls;
pub mod udp;

// 512 Bytes are typically supported by network devices. The ip header maximum size is 60 and a UDP
// header contains 8 bytes, which must be subtracted from the max size for UDP packages.
const MTU: usize = 512 - 60 - 8;

/// Standard port for networking functions
const DEFAULT_PORT: u16 = 33435;

// Get the max MTU possible for network communication
// TODO: Calculate the MTU dynamically
pub fn mtu(_: IpAddr) -> usize {
    MTU
}

pub enum OpenvasEncaps {
    Auto = 0, /* Request auto detection.  */
    Ip,
    Ssl23, /* Ask for compatibility options */
    Ssl2,
    Ssl3,
    Tls1,
    Tls11,
    Tls12,
    Tls13,
    TlsCustom, /* SSL/TLS using custom priorities.  */
    Max,
}

impl OpenvasEncaps {
    pub fn from_i64(val: i64) -> Option<Self> {
        match val {
            0 => Some(Self::Auto),
            1 => Some(Self::Ip),
            2 => Some(Self::Ssl23),
            3 => Some(Self::Ssl2),
            4 => Some(Self::Ssl3),
            5 => Some(Self::Tls1),
            6 => Some(Self::Tls11),
            7 => Some(Self::Tls12),
            8 => Some(Self::Tls13),
            9 => Some(Self::TlsCustom),
            10 => Some(Self::Max),
            _ => None,
        }
    }
}

impl Display for OpenvasEncaps {
    fn fmt(&self, f: &mut std::fmt::Formatter<'_>) -> std::fmt::Result {
        match self {
            OpenvasEncaps::Ip => write!(f, "None"),
            OpenvasEncaps::Ssl23 => write!(f, "SSL 2.3"),
            OpenvasEncaps::Ssl2 => write!(f, "SSL 2"),
            OpenvasEncaps::Ssl3 => write!(f, "SSL 3"),
            OpenvasEncaps::Tls1 => write!(f, "TLS 1"),
            OpenvasEncaps::Tls11 => write!(f, "TLS 1.1"),
            OpenvasEncaps::Tls12 => write!(f, "TLS 1.2"),
            OpenvasEncaps::Tls13 => write!(f, "TLS 1.3"),
            _ => write!(f, "unknown"),
        }
    }
}

<<<<<<< HEAD
pub fn get_kb_item(context: &Context, name: &str) -> Result<Option<NaslValue>, FnError> {
=======
pub fn get_retry(context: &Context) -> u8 {
    if let Ok(Some(val)) = get_kb_item(context, "timeout_retry") {
        match val {
            NaslValue::String(val) => val.parse::<u8>().unwrap_or(2),
            NaslValue::Number(val) => {
                if !(1..=255).contains(&val) {
                    2
                } else {
                    val as u8
                }
            }
            _ => 2,
        }
    } else {
        2
    }
}

pub fn get_kb_item(context: &Context, name: &str) -> Result<Option<NaslValue>, FunctionErrorKind> {
>>>>>>> b49e74af
    context
        .retriever()
        .retrieve(context.key(), Retrieve::KB(name.to_string()))
        .map(|r| {
            r.into_iter().find_map(|x| match x {
                Field::KB(kb) => kb.value.into(),
                _ => None,
            })
        })
        .map(|x| x.map(|x| x.into()))
        .map_err(|e| e.into())
}

<<<<<<< HEAD
pub fn verify_port(port: i64) -> Result<u16, ArgumentError> {
=======
pub fn get_kb_item_str(context: &Context, name: &str) -> Result<String, FunctionErrorKind> {
    get_kb_item(context, name)?
        .map(|x| x.to_string())
        .ok_or_else(|| FunctionErrorKind::Diagnostic(format!("KB key {} is not set", name), None))
}

pub fn verify_port(port: i64) -> Result<u16, FunctionErrorKind> {
>>>>>>> b49e74af
    if !(0..=65535).contains(&port) {
        return Err(ArgumentError::WrongArgument(format!(
            "{} is not a valid port number",
            port
        )));
    }
    Ok(port as u16)
}<|MERGE_RESOLUTION|>--- conflicted
+++ resolved
@@ -6,6 +6,8 @@
 
 use crate::nasl::prelude::*;
 use crate::storage::{Field, Retrieve};
+
+use super::knowledge_base::KBError;
 
 #[allow(clippy::module_inception)]
 pub mod network;
@@ -77,9 +79,6 @@
     }
 }
 
-<<<<<<< HEAD
-pub fn get_kb_item(context: &Context, name: &str) -> Result<Option<NaslValue>, FnError> {
-=======
 pub fn get_retry(context: &Context) -> u8 {
     if let Ok(Some(val)) = get_kb_item(context, "timeout_retry") {
         match val {
@@ -98,8 +97,7 @@
     }
 }
 
-pub fn get_kb_item(context: &Context, name: &str) -> Result<Option<NaslValue>, FunctionErrorKind> {
->>>>>>> b49e74af
+pub fn get_kb_item(context: &Context, name: &str) -> Result<Option<NaslValue>, FnError> {
     context
         .retriever()
         .retrieve(context.key(), Retrieve::KB(name.to_string()))
@@ -113,17 +111,13 @@
         .map_err(|e| e.into())
 }
 
-<<<<<<< HEAD
-pub fn verify_port(port: i64) -> Result<u16, ArgumentError> {
-=======
-pub fn get_kb_item_str(context: &Context, name: &str) -> Result<String, FunctionErrorKind> {
+pub fn get_kb_item_str(context: &Context, name: &str) -> Result<String, FnError> {
     get_kb_item(context, name)?
         .map(|x| x.to_string())
-        .ok_or_else(|| FunctionErrorKind::Diagnostic(format!("KB key {} is not set", name), None))
+        .ok_or_else(|| KBError(format!("KB key {} is not set", name)).into())
 }
 
-pub fn verify_port(port: i64) -> Result<u16, FunctionErrorKind> {
->>>>>>> b49e74af
+pub fn verify_port(port: i64) -> Result<u16, ArgumentError> {
     if !(0..=65535).contains(&port) {
         return Err(ArgumentError::WrongArgument(format!(
             "{} is not a valid port number",
