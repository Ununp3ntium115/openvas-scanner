// SPDX-FileCopyrightText: 2024 Greenbone AG
//
// SPDX-License-Identifier: GPL-2.0-or-later WITH x11vnc-openssl-exception

#![doc = include_str!("README.md")]
pub mod context;
pub mod error;
mod executor;
pub mod function;
pub mod hosts;
pub mod lookup_keys;

use std::collections::HashMap;

<<<<<<< HEAD
pub use context::{Context, ContextType, Register};
pub use error::ArgumentError;
pub use error::FnError;
pub use error::InternalError;
=======
pub use context::{Context, ContextType, Register, Target};
pub use error::FunctionErrorKind;
>>>>>>> 2f613e5c

pub use executor::{Executor, IntoFunctionSet, StoredFunctionSet};

/// The result of a function call.
pub type NaslResult = Result<crate::nasl::syntax::NaslValue, FnError>;

/// Resolves positional arguments from the register.
pub fn resolve_positional_arguments(register: &Register) -> Vec<crate::nasl::syntax::NaslValue> {
    match register.named(lookup_keys::FC_ANON_ARGS).cloned() {
        Some(ContextType::Value(crate::nasl::syntax::NaslValue::Array(arr))) => arr,
        Some(unexpected) => {
            tracing::warn!(
                "expected array but got: {:?}. Maybe {} was overridden. Ignoring.",
                unexpected,
                lookup_keys::FC_ANON_ARGS
            );
            vec![]
        }
        None => vec![],
    }
}

/// gets a named parameter
///
/// The function name is required for the error cases that can occur when either the found
/// parameter is a function or when required is set to true and no parameter was found.
///
/// Additionally when a parameter is not required it will return Exit(0) instead of Null. This is
/// done to allow differentiation between a parameter that is set to Null on purpose.
pub fn get_named_parameter<'a>(
    registrat: &'a Register,
    key: &'a str,
    required: bool,
) -> Result<&'a crate::nasl::syntax::NaslValue, ArgumentError> {
    match registrat.named(key) {
        None => {
            if required {
                Err(ArgumentError::MissingNamed(vec![key.to_owned()]))
            } else {
                // we use exit because a named value can be intentionally set to null and may be
                // treated differently when it is not set compared to set but null.
                Ok(&crate::nasl::syntax::NaslValue::Exit(0))
            }
        }
        Some(ct) => match ct {
            ContextType::Value(value) => Ok(value),
            _ => Err(ArgumentError::wrong_argument(key, "value", "function")),
        },
    }
}

/// Is a type definition for built-in variables
///
/// It is mostly used internally when building a NaslVarDefiner.
pub type NaslVars<'a> = HashMap<&'a str, crate::nasl::syntax::NaslValue>;

/// Looks for NaslVars.
pub trait NaslVarDefiner {
    /// Returns a NaslVars if it is registered.
    fn nasl_var_define(&self) -> NaslVars;
}

/// Holds registered NaslVarDefiner
#[derive(Default)]
pub struct NaslVarRegister {
    /// Holds all NaslVars definers
    pub definers: Vec<Box<dyn NaslVarDefiner>>,
}

impl NaslVarRegister {
    /// Creates a new NaslVarRegister
    pub fn new(definer: Vec<Box<dyn NaslVarDefiner>>) -> Self {
        Self { definers: definer }
    }
}

/// A builder for NaslVarRegister
#[derive(Default)]
pub struct NaslVarRegisterBuilder {
    definer: Vec<Box<dyn NaslVarDefiner>>,
}

impl NaslVarRegisterBuilder {
    /// Creates a new NaslVarRegister builder
    pub fn new() -> Self {
        Self {
            definer: Vec::new(),
        }
    }
    /// Push a declared NaslVarDefiner into the definer list
    pub fn push_register<T>(mut self, definer: T) -> Self
    where
        T: NaslVarDefiner + 'static,
    {
        self.definer.push(Box::new(definer));
        self
    }

    /// Build a NaslVarRegister with a vector of NaslVarsDefiner
    pub fn build(self) -> NaslVarRegister {
        NaslVarRegister::new(self.definer)
    }
}<|MERGE_RESOLUTION|>--- conflicted
+++ resolved
@@ -12,15 +12,10 @@
 
 use std::collections::HashMap;
 
-<<<<<<< HEAD
 pub use context::{Context, ContextType, Register};
 pub use error::ArgumentError;
 pub use error::FnError;
 pub use error::InternalError;
-=======
-pub use context::{Context, ContextType, Register, Target};
-pub use error::FunctionErrorKind;
->>>>>>> 2f613e5c
 
 pub use executor::{Executor, IntoFunctionSet, StoredFunctionSet};
 
