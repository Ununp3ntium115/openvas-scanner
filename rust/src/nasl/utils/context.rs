// SPDX-FileCopyrightText: 2024 Greenbone AG
//
// SPDX-License-Identifier: GPL-2.0-or-later WITH x11vnc-openssl-exception

//! Defines the context used within the interpreter and utilized by the builtin functions

<<<<<<< HEAD
use rand::seq::SliceRandom;
use tokio::sync::RwLock;

use crate::models::PortRange;
use crate::nasl::builtin::{KBError, NaslSockets};
=======
use crate::nasl::builtin::KBError;
>>>>>>> 813197ae
use crate::nasl::syntax::{Loader, NaslValue, Statement};
use crate::nasl::{ArgumentError, FromNaslValue, WithErrorInfo};
use crate::storage::error::StorageError;
use crate::storage::infisto::json::JsonStorage;
use crate::storage::inmemory::InMemoryStorage;
use crate::storage::items::kb::{self, KbKey};
use crate::storage::items::kb::{GetKbContextKey, KbContextKey, KbItem};
use crate::storage::items::nvt::{Feed, FeedVersion, FileName, Nvt};
use crate::storage::items::nvt::{NvtField, Oid};
use crate::storage::items::result::{ResultContextKeyAll, ResultContextKeySingle, ResultItem};
use crate::storage::redis::{
    RedisAddAdvisory, RedisAddNvt, RedisGetNvt, RedisStorage, RedisWrapper,
};
use crate::storage::{self, ScanID};
use crate::storage::{Dispatcher, Remover, Retriever};
use rand::seq::SliceRandom;
use std::sync::MutexGuard;

use super::FnError;
use super::error::ReturnBehavior;
use super::hosts::{LOCALHOST, resolve_hostname};
use super::{
    executor::Executor,
    lookup_keys::{FC_ANON_ARGS, SCRIPT_PARAMS},
};

/// Contexts are responsible to locate, add and delete everything that is declared within a NASL plugin
///
/// Represents a Value within the NaslContext
#[derive(Clone, Debug, PartialEq, Eq)]
pub enum ContextType {
    /// Represents a Function definition
    Function(Vec<String>, Statement),
    /// Represents a Variable or Parameter
    Value(NaslValue),
}

impl std::fmt::Display for ContextType {
    fn fmt(&self, f: &mut std::fmt::Formatter<'_>) -> std::fmt::Result {
        match self {
            ContextType::Function(_, _) => write!(f, ""),
            ContextType::Value(v) => write!(f, "{v}"),
        }
    }
}

impl From<NaslValue> for ContextType {
    fn from(value: NaslValue) -> Self {
        Self::Value(value)
    }
}

impl From<Vec<u8>> for ContextType {
    fn from(s: Vec<u8>) -> Self {
        Self::Value(s.into())
    }
}

impl From<bool> for ContextType {
    fn from(b: bool) -> Self {
        Self::Value(b.into())
    }
}

impl From<&str> for ContextType {
    fn from(s: &str) -> Self {
        Self::Value(s.into())
    }
}

impl From<String> for ContextType {
    fn from(s: String) -> Self {
        Self::Value(s.into())
    }
}

impl From<i32> for ContextType {
    fn from(n: i32) -> Self {
        Self::Value(n.into())
    }
}

impl From<i64> for ContextType {
    fn from(n: i64) -> Self {
        Self::Value(n.into())
    }
}

impl From<usize> for ContextType {
    fn from(n: usize) -> Self {
        Self::Value(n.into())
    }
}

impl From<&ContextType> for i64 {
    fn from(ct: &ContextType) -> i64 {
        match ct {
            ContextType::Value(NaslValue::Number(i)) => *i,
            _ => i64::default(),
        }
    }
}

impl From<&ContextType> for String {
    fn from(ct: &ContextType) -> String {
        match ct {
            ContextType::Value(NaslValue::String(s)) => s.to_string(),
            _ => String::default(),
        }
    }
}

impl From<&ContextType> for bool {
    fn from(ct: &ContextType) -> bool {
        match ct {
            ContextType::Value(NaslValue::Boolean(b)) => *b,
            _ => bool::default(),
        }
    }
}

impl From<HashMap<String, NaslValue>> for ContextType {
    fn from(x: HashMap<String, NaslValue>) -> Self {
        Self::Value(x.into())
    }
}
/// Registers all NaslContext
///
/// When creating a new context call a corresponding create method.
/// Warning since those will be stored within a vector each context must be manually
/// deleted by calling drop_last when the context runs out of scope.
#[derive(Clone, Debug)]
pub struct Register {
    blocks: Vec<NaslContext>,
}

impl Register {
    /// Creates an empty register
    pub fn new() -> Self {
        Self {
            blocks: vec![NaslContext::default()],
        }
    }

    /// Creates a root Register based on the given initial values
    pub fn root_initial(initial: &[(String, ContextType)]) -> Self {
        let mut defined = HashMap::with_capacity(initial.len());
        for (k, v) in initial {
            defined.insert(k.to_owned(), v.to_owned());
        }
        let root = NaslContext {
            defined,
            ..Default::default()
        };
        Self { blocks: vec![root] }
    }

    /// Returns the next index
    pub fn index(&self) -> usize {
        self.blocks.len()
    }

    /// Creates a child context using the last context as a parent
    pub fn create_child(&mut self, defined: Named) {
        let parent_id = self.blocks.last().map(|x| x.id).unwrap_or_default();
        let result = NaslContext {
            parent: Some(parent_id),
            id: self.index(),
            defined,
        };
        self.blocks.push(result);
    }

    /// Creates a child context for the root context.
    ///
    /// This is used to function calls to prevent that the called function can access the
    /// context of the caller.
    pub fn create_root_child(&mut self, defined: Named) {
        let result = NaslContext {
            parent: Some(0),
            id: self.index(),
            defined,
        };
        self.blocks.push(result);
    }

    /// Finds a named ContextType
    pub fn named<'a>(&'a self, name: &'a str) -> Option<&'a ContextType> {
        self.blocks
            .last()
            .and_then(|x| x.named(self, name))
            .map(|(_, val)| val)
    }

    /// Finds a named ContextType with index
    pub fn index_named<'a>(&'a self, name: &'a str) -> Option<(usize, &'a ContextType)> {
        self.blocks.last().and_then(|x| x.named(self, name))
    }

    /// Return an iterator over the names of the named arguments.
    pub fn iter_named_args(&self) -> Option<impl Iterator<Item = &str>> {
        self.blocks
            .last()
            .map(|x| x.defined.keys().map(|x| x.as_str()))
    }

    /// Find a named argument and return its value as a variable
    /// or an error otherwise
    pub(crate) fn nasl_value<'a>(&'a self, arg: &'a str) -> Result<&'a NaslValue, ArgumentError> {
        match self.named(arg) {
            Some(ContextType::Value(val)) => Ok(val),
            Some(_) => Err(ArgumentError::WrongArgument(format!(
                "Argument {arg} is a function but should be a value."
            ))),
            None => Err(ArgumentError::MissingNamed(vec![arg.to_string()])),
        }
    }

    /// Adds a named parameter to the root context
    pub fn add_global(&mut self, name: &str, value: ContextType) {
        let global = &mut self.blocks[0];
        global.add_named(name, value);
    }

    /// Adds a named parameter to a specified context
    pub fn add_to_index(&mut self, idx: usize, name: &str, value: ContextType) {
        if idx >= self.blocks.len() {
            panic!(
                "The given index should be retrieved by named_value. Therefore this should not happen."
            );
        } else {
            let ctx = &mut self.blocks[idx];
            ctx.add_named(name, value);
        }
    }
    /// Adds a named parameter to the last context
    pub fn add_local(&mut self, name: &str, value: ContextType) {
        if let Some(last) = self.blocks.last_mut() {
            last.add_named(name, value);
        }
    }

    /// Retrieves all positional definitions
    pub fn positional(&self) -> &[NaslValue] {
        match self.named(FC_ANON_ARGS) {
            Some(ContextType::Value(NaslValue::Array(arr))) => arr,
            _ => &[],
        }
    }

    /// Retrieves a script parameter by id
    pub fn script_param(&self, id: usize) -> Option<NaslValue> {
        match self.named(format!("{SCRIPT_PARAMS}_{id}").as_str()) {
            Some(ContextType::Value(v)) => Some(v.clone()),
            _ => None,
        }
    }

    /// Destroys the current context.
    ///
    /// This must be called when a context vanishes.
    /// E.g. after a block statement is proceed or a function call is finished.
    pub fn drop_last(&mut self) {
        self.blocks.pop();
    }

    /// This function extracts number of positional arguments, available functions and variables
    /// and prints them. This function is used as a debugging tool.
    pub fn dump(&self, index: usize) {
        match self.blocks.get(index) {
            Some(mut current) => {
                let mut vars = vec![];
                let mut funs = vec![];

                // Get number of positional arguments
                let num_pos = match current.named(self, FC_ANON_ARGS).map(|(_, val)| val) {
                    Some(ContextType::Value(NaslValue::Array(arr))) => arr.len(),
                    _ => 0,
                };

                // collect all available functions and variables available in current and parent
                // context recursively
                loop {
                    for (name, ctype) in current.defined.clone() {
                        if vars.contains(&name) || funs.contains(&name) || name == FC_ANON_ARGS {
                            continue;
                        }

                        match ctype {
                            ContextType::Function(_, _) => funs.push(name),
                            ContextType::Value(_) => vars.push(name),
                        };
                    }
                    if let Some(parent) = current.parent {
                        current = &self.blocks[parent];
                    } else {
                        break;
                    }
                }

                // Print all available information
                println!("--------<CTXT>--------");
                println!("number of positional arguments: {}", num_pos);
                println!();
                println!("available functions:");
                for function in funs {
                    print!("{function}\t");
                }
                println!();
                println!();
                println!("available variables:");
                for var in vars {
                    print!("{var}\t");
                }
                println!();
                println!("----------------------");
            }
            None => println!("No context available"),
        };
    }
}

impl Default for Register {
    fn default() -> Self {
        Self::new()
    }
}
use std::collections::HashMap;
use std::io::Write;
use std::net::IpAddr;
use std::path::{Path, PathBuf};
use std::sync::{Arc, Mutex};

type Named = HashMap<String, ContextType>;

/// NaslContext is a struct to contain variables and if root declared functions
///
/// A context should never be created directly but via a Register.
/// The reason for that is that a Registrat contains all blocks and a block must be registered to ensure that each Block must be created via an Registrat.
#[derive(Default, Clone, Debug)]
pub struct NaslContext {
    /// Parent id within the register
    parent: Option<usize>,
    /// Own id within the register
    id: usize,
    /// The defined values/ functions.
    defined: Named,
}

impl NaslContext {
    /// Adds a named parameter to the context
    fn add_named(&mut self, name: &str, value: ContextType) {
        self.defined.insert(name.to_owned(), value);
    }

    /// Retrieves a definition by name
    fn named<'a>(
        &'a self,
        registrat: &'a Register,
        name: &'a str,
    ) -> Option<(usize, &'a ContextType)> {
        // first check local
        match self.defined.get(name) {
            Some(ctx) => Some((self.id, ctx)),
            None => match self.parent {
                Some(parent) => registrat.blocks[parent].named(registrat, name),
                None => None,
            },
        }
    }
}

<<<<<<< HEAD
#[derive(Debug, Clone)]
pub struct VHost {
    source: String,
    hostname: String,
}

impl VHost {
    pub fn hostname(&self) -> &str {
        &self.hostname
    }

    pub fn source(&self) -> &str {
        &self.source
    }
}

#[derive(Debug)]
=======
#[derive(Clone, Debug)]
>>>>>>> 813197ae
pub struct Target {
    /// The original target. IP or hostname
    original_target_str: String,
    /// The IP address of the target.
    ip_addr: IpAddr,
    /// Whether the string given to `Target` was a hostname or an ip address.
    kind: TargetKind,
}

/// Specifies whether the string given to `Target` was a hostname
/// or an ip address.
#[derive(Clone, Debug, PartialEq)]
pub enum TargetKind {
    Hostname,
    IpAddr,
}

#[derive(Debug)]
pub struct CtxTarget {
    /// The target
    target: Target,
    // The shared state is guarded by a mutex. This is a `std::sync::Mutex` and
    // not a Tokio mutex. This is because there are no asynchronous operations
    // being performed while holding the mutex. Additionally, the critical
    // sections are very small.
    //
    // A Tokio mutex is mostly intended to be used when locks need to be held
    // across `.await` yield points. All other cases are **usually** best
    // served by a std mutex. If the critical section does not include any
    // async operations but is long (CPU intensive or performing blocking
    // operations), then the entire operation, including waiting for the mutex,
    // is considered a "blocking" operation and `tokio::task::spawn_blocking`
    // should be used.
    /// vhost list which resolve to the IP address and their sources.
    vhosts: Mutex<Vec<VHost>>,
}

impl Target {
    pub fn localhost() -> Self {
        Self {
            original_target_str: LOCALHOST.to_string(),
            ip_addr: LOCALHOST,
            kind: TargetKind::IpAddr,
        }
    }

    #[cfg(test)]
    pub fn do_not_resolve_hostname(target: impl AsRef<str>) -> Self {
        let (ip_addr, kind) = match target.as_ref().parse::<IpAddr>() {
            Ok(ip_addr) => (ip_addr, TargetKind::IpAddr),
            Err(_) => (LOCALHOST, TargetKind::Hostname),
        };
        Self {
            original_target_str: target.as_ref().into(),
            ip_addr,
            kind,
        }
    }

<<<<<<< HEAD
    pub fn add_hostname(&self, hostname: String, source: String) -> &Target {
        self.vhosts.lock().unwrap().push(VHost { hostname, source });
        self
=======
    pub fn resolve_hostname(target: impl AsRef<str>) -> Option<Self> {
        // Try to parse as IpAddr first
        let (ip_addr, kind) = if let Ok(ip_addr) = target.as_ref().parse::<IpAddr>() {
            (ip_addr, TargetKind::IpAddr)
        } else {
            let ip_addr = resolve_hostname(target.as_ref())
                .ok()
                .and_then(|ip_addrs| ip_addrs.into_iter().next())?;
            (ip_addr, TargetKind::Hostname)
        };
        Some(Self {
            original_target_str: target.as_ref().into(),
            ip_addr,
            kind,
        })
>>>>>>> 813197ae
    }

    pub fn original_target_str(&self) -> &str {
        &self.original_target_str
    }

    pub fn ip_addr(&self) -> IpAddr {
        self.ip_addr
    }

    pub fn kind(&self) -> &TargetKind {
        &self.kind
    }
}

impl From<Target> for CtxTarget {
    fn from(value: Target) -> Self {
        CtxTarget {
            target: value,
            vhosts: Mutex::new(vec![]),
        }
    }
}

impl CtxTarget {
    pub fn add_hostname(&self, hostname: String, source: String) -> &CtxTarget {
        self.vhosts.lock().unwrap().push((hostname, source));
        self
    }

    pub fn original_target_str(&self) -> &str {
        &self.target.original_target_str
    }

    pub fn ip_addr(&self) -> IpAddr {
        self.target.ip_addr
    }

    pub fn kind(&self) -> &TargetKind {
        &self.target.kind
    }

    /// Return the hostname that this `Target` was constructed with
    /// or None otherwise
    pub fn hostname(&self) -> Option<String> {
        match self.target.kind {
            TargetKind::Hostname => Some(self.target.original_target_str.clone()),
            TargetKind::IpAddr => None,
        }
    }

    pub fn vhosts(&self) -> MutexGuard<'_, Vec<(String, String)>> {
        self.vhosts.lock().unwrap()
    }
}

pub trait ContextStorage:
    Sync
    + Send
    // kb
    + Dispatcher<KbContextKey, Item = KbItem>
    + Retriever<KbContextKey, Item = Vec<KbItem>>
    + Retriever<GetKbContextKey, Item = Vec<(String, Vec<KbItem>)>>
    + Remover<KbContextKey, Item = Vec<KbItem>>
    // results
    + Dispatcher<ScanID, Item = ResultItem>
    + Retriever<ResultContextKeySingle, Item = ResultItem>
    + Retriever<ResultContextKeyAll, Item = Vec<ResultItem>>
    + Remover<ResultContextKeySingle, Item = ResultItem>
    + Remover<ResultContextKeyAll, Item = Vec<ResultItem>>
    // nvt
    + Dispatcher<FileName, Item = Nvt>
    + Dispatcher<FeedVersion, Item = String>
    + Retriever<FeedVersion, Item = String>
    + Retriever<Feed, Item = Vec<Nvt>>
    + Retriever<Oid, Item = Nvt> + Retriever<FileName, Item = Nvt>
{
    /// By default the KbKey can hold multiple values. When dispatch is used on an already existing
    /// KbKey, the value is appended to the existing list. This function is used to replace the
    /// existing entry with the new one.
    fn dispatch_replace(&self, key: KbContextKey, item: KbItem) -> Result<(), StorageError> {
        self.remove(&key)?;
        self.dispatch(key, item)
    }

}
impl ContextStorage for InMemoryStorage {}
impl<T: Write + Send> ContextStorage for JsonStorage<T> {}
impl<T> ContextStorage for RedisStorage<T> where
    T: RedisWrapper + RedisAddNvt + RedisAddAdvisory + RedisGetNvt + Send
{
}
impl<T> ContextStorage for Arc<T> where T: ContextStorage {}

<<<<<<< HEAD
/// This struct includes all objects that a nasl function requires.
=======
/// NASL execution context.
>>>>>>> 813197ae
pub struct Context<'a> {
    /// The key for this context.
    scan: ScanID,
    /// Target against which the scan is run.
    target: CtxTarget,
    /// Filename of the current script
    filename: PathBuf,
    /// Storage
    storage: &'a dyn ContextStorage,
    /// Loader
    loader: &'a dyn Loader,
    /// Function executor.
    executor: &'a Executor,
    /// NVT object, which is put into the storage, when set
    nvt: Mutex<Option<Nvt>>,
    sockets: RwLock<NaslSockets>,
}

impl<'a> Context<'a> {
    fn new(
        scan: ScanID,
        target: CtxTarget,
        filename: PathBuf,
        storage: &'a dyn ContextStorage,
        loader: &'a dyn Loader,
        executor: &'a Executor,
    ) -> Self {
        Self {
            scan,
            target,
            filename,
            storage,
            loader,
            executor,
            nvt: Mutex::new(None),
            sockets: RwLock::new(NaslSockets::default()),
        }
    }

    /// Executes a function by name
    ///
    /// Returns None when the function was not found.
    pub async fn execute_builtin_fn(
        &self,
        name: &str,
        register: &Register,
    ) -> Option<super::NaslResult> {
        const NUM_RETRIES_ON_RETRYABLE_ERROR: usize = 5;

        let mut i = 0;
        loop {
            i += 1;
            let result = self.executor.exec(name, self, register).await;
            if let Some(Err(ref e)) = result {
                if e.retryable() && i < NUM_RETRIES_ON_RETRYABLE_ERROR {
                    continue;
                }
            }
            return result;
        }
    }

    /// Checks if a function is defined
    pub fn nasl_fn_defined(&self, name: &str) -> bool {
        self.executor.contains(name)
    }

    /// Get the executor
    pub fn executor(&self) -> &'a Executor {
        self.executor
    }

    /// Get the Key
    pub fn scan(&self) -> &ScanID {
        &self.scan
    }

    pub fn filename(&self) -> &PathBuf {
        &self.filename
    }

<<<<<<< HEAD
    /// Get the target host as IpAddr enum member
    pub fn target_ip(&self) -> IpAddr {
        self.target.ip_addr
    }

    /// Get the target VHost list
    pub fn target_vhosts(&self) -> Vec<VHost> {
        self.target.vhosts.lock().unwrap().clone()
    }

    pub fn set_target(&mut self, target: String) {
        self.target.target = target;
=======
    /// Get the `CtxTarget`
    pub fn target(&self) -> &CtxTarget {
        &self.target
>>>>>>> 813197ae
    }

    pub fn add_hostname(&self, hostname: String, source: String) {
        self.target.add_hostname(hostname, source);
    }

    pub fn port_range(&self) -> PortRange {
        // TODO Get this from the scan prefs
        PortRange {
            start: 0,
            end: None,
        }
    }

    /// Get the storage
    pub fn storage(&self) -> &dyn ContextStorage {
        self.storage
    }
    /// Get the loader
    pub fn loader(&self) -> &dyn Loader {
        self.loader
    }

    pub fn set_nvt_field(&self, field: NvtField) {
        let mut nvt = self.nvt.lock().unwrap();
        match nvt.as_mut() {
            Some(nvt) => {
                nvt.set_from_field(field);
            }
            _ => {
                let mut new = Nvt {
                    filename: self.filename().to_string_lossy().to_string(),
                    ..Default::default()
                };
                new.set_from_field(field);
                *nvt = Some(new);
            }
        }
    }

    pub fn dispatch_nvt(&self, nvt: Nvt) {
        self.storage
            .dispatch(FileName(self.filename.to_string_lossy().to_string()), nvt)
            .unwrap();
    }

    pub fn set_nvt(&self, vt: Nvt) {
        let mut nvt = self.nvt.lock().unwrap();
        *nvt = Some(vt);
    }

    pub fn nvt(&self) -> MutexGuard<'_, Option<Nvt>> {
        self.nvt.lock().unwrap()
    }

    fn kb_key(&self, key: KbKey) -> KbContextKey {
        KbContextKey(
            (
                self.scan.clone(),
                storage::Target(self.target.original_target_str().to_string()),
            ),
            key,
        )
    }

    pub fn set_kb_item(&self, key: KbKey, value: KbItem) -> Result<(), FnError> {
        self.storage.dispatch(self.kb_key(key), value)?;
        Ok(())
    }

    pub fn get_kb_item(&self, key: &KbKey) -> Result<Vec<KbItem>, FnError> {
        let result = self
            .storage
            .retrieve(&self.kb_key(key.clone()))?
            .unwrap_or_default();
        Ok(result)
    }

    pub fn get_kb_items_with_keys(
        &self,
        key: &KbKey,
    ) -> Result<Vec<(String, Vec<KbItem>)>, FnError> {
        let result = self
            .storage
            .retrieve(&GetKbContextKey(
                (
                    self.scan.clone(),
                    storage::Target(self.target.original_target_str().into()),
                ),
                key.clone(),
            ))?
            .unwrap_or_default();
        Ok(result)
    }

    pub fn set_single_kb_item<T: Into<KbItem>>(&self, key: KbKey, value: T) -> Result<(), FnError> {
        self.storage
            .dispatch_replace(self.kb_key(key), value.into())?;
        Ok(())
    }

    /// Return a single item from the knowledge base.
    /// If multiple entries are found (which would result
    /// in forking the interpreter), return an error.
    /// This function automatically converts the item
    /// to a specific type via its `FromNaslValue` impl
    /// and returns the appropriate error if necessary.
    pub fn get_single_kb_item<T: for<'b> FromNaslValue<'b>>(
        &self,
        key: &KbKey,
    ) -> Result<T, FnError> {
        // If we find multiple or no items at all, return an error that
        // exits the script instead of continuing execution with a return
        // value, since this is most likely an error in the feed.
        let val = self
            .get_single_kb_item_inner(key)
            .map_err(|e| e.with(ReturnBehavior::ExitScript))?;
        T::from_nasl_value(&val.into())
    }

    fn get_single_kb_item_inner(&self, key: &KbKey) -> Result<KbItem, FnError> {
        let result = self.storage().retrieve(&self.kb_key(key.clone()))?;
        let item = result.ok_or_else(|| KBError::ItemNotFound(key.to_string()))?;

        match item.len() {
            0 => Ok(KbItem::Null),
            1 => Ok(item[0].clone()),
            _ => Err(KBError::MultipleItemsFound(key.to_string()).into()),
        }
    }
    // TODO: Check which KbKey is used for Port Transport
    /// Sets the state of a port
    pub fn set_port_transport(&self, port: u16, transport: usize) -> Result<(), FnError> {
        self.set_single_kb_item(
            KbKey::Port(kb::Port::Tcp(port.to_string())),
            KbItem::Number(transport as i64),
        )
    }

    pub fn get_port_transport(&self, port: u16) -> Result<Option<i64>, FnError> {
        self.get_single_kb_item_inner(&KbKey::Port(kb::Port::Tcp(port.to_string())))
            .map(|x| match x {
                KbItem::Number(n) => Some(n),
                _ => None,
            })
    }

    /// Don't always return the first open port, otherwise
    /// we might get bitten by OSes doing active SYN flood
    /// countermeasures. Also, avoid returning 80 and 21 as
    /// open ports, as many transparent proxies are acting for these...
    pub fn get_host_open_port(&self) -> Result<u16, FnError> {
        let mut open21 = false;
        let mut open80 = false;
        let ports: Vec<u16> = self
            .get_kb_items_with_keys(&KbKey::Port(kb::Port::Tcp("*".to_string())))?
            .iter()
            .filter_map(|x| {
                x.0.split('/').next_back().and_then(|x| {
                    if x == "21" {
                        open21 = true;
                        None
                    } else if x == "80" {
                        open80 = true;
                        None
                    } else {
                        x.parse::<u16>().ok()
                    }
                })
            })
            .collect();

        let ret = if ports.is_empty() {
            *ports.choose(&mut rand::thread_rng()).unwrap()
        } else if open21 {
            21
        } else if open80 {
            80
        } else {
            0
        };
        Ok(ret)
    }

    pub async fn read_sockets(&self) -> tokio::sync::RwLockReadGuard<'_, NaslSockets> {
        self.sockets.read().await
    }

    pub async fn write_sockets(&self) -> tokio::sync::RwLockWriteGuard<'_, NaslSockets> {
        self.sockets.write().await
    }
}

impl Drop for Context<'_> {
    fn drop(&mut self) {
        let mut nvt = self.nvt.lock().unwrap();
        if let Some(nvt) = nvt.take() {
            self.dispatch_nvt(nvt);
        }
    }
}

impl From<&ContextType> for NaslValue {
    fn from(value: &ContextType) -> Self {
        match value {
            ContextType::Function(_, _) => NaslValue::Null,
            ContextType::Value(v) => v.to_owned(),
        }
    }
}

pub struct ContextBuilder<'a, P: AsRef<Path>> {
    pub storage: &'a dyn ContextStorage,
    pub loader: &'a dyn Loader,
    pub executor: &'a Executor,
    pub scan_id: ScanID,
    pub target: Target,
    pub filename: P,
}

impl<'a, P: AsRef<Path>> ContextBuilder<'a, P> {
    /// Builds the `Context`.
    pub fn build(self) -> Context<'a> {
        Context::new(
            self.scan_id,
            self.target.into(),
            self.filename.as_ref().to_owned(),
            self.storage,
            self.loader,
            self.executor,
        )
    }
}

#[cfg(test)]
mod tests {
    use crate::nasl::utils::context::TargetKind;

    use super::Target;

    #[test]
    fn target_kind() {
        assert_eq!(
            Target::do_not_resolve_hostname("1.2.3.4").kind(),
            &TargetKind::IpAddr
        );
        assert_eq!(
            Target::do_not_resolve_hostname("foo").kind(),
            &TargetKind::Hostname
        );
        // This should not do any actual resolution
        // but immediately parse the IP address instead.
        assert_eq!(
            Target::resolve_hostname("1.2.3.4").unwrap().kind(),
            &TargetKind::IpAddr
        );
    }
}<|MERGE_RESOLUTION|>--- conflicted
+++ resolved
@@ -4,15 +4,10 @@
 
 //! Defines the context used within the interpreter and utilized by the builtin functions
 
-<<<<<<< HEAD
-use rand::seq::SliceRandom;
 use tokio::sync::RwLock;
 
 use crate::models::PortRange;
 use crate::nasl::builtin::{KBError, NaslSockets};
-=======
-use crate::nasl::builtin::KBError;
->>>>>>> 813197ae
 use crate::nasl::syntax::{Loader, NaslValue, Statement};
 use crate::nasl::{ArgumentError, FromNaslValue, WithErrorInfo};
 use crate::storage::error::StorageError;
@@ -385,7 +380,6 @@
     }
 }
 
-<<<<<<< HEAD
 #[derive(Debug, Clone)]
 pub struct VHost {
     source: String,
@@ -402,10 +396,7 @@
     }
 }
 
-#[derive(Debug)]
-=======
 #[derive(Clone, Debug)]
->>>>>>> 813197ae
 pub struct Target {
     /// The original target. IP or hostname
     original_target_str: String,
@@ -465,11 +456,6 @@
         }
     }
 
-<<<<<<< HEAD
-    pub fn add_hostname(&self, hostname: String, source: String) -> &Target {
-        self.vhosts.lock().unwrap().push(VHost { hostname, source });
-        self
-=======
     pub fn resolve_hostname(target: impl AsRef<str>) -> Option<Self> {
         // Try to parse as IpAddr first
         let (ip_addr, kind) = if let Ok(ip_addr) = target.as_ref().parse::<IpAddr>() {
@@ -485,7 +471,6 @@
             ip_addr,
             kind,
         })
->>>>>>> 813197ae
     }
 
     pub fn original_target_str(&self) -> &str {
@@ -512,7 +497,7 @@
 
 impl CtxTarget {
     pub fn add_hostname(&self, hostname: String, source: String) -> &CtxTarget {
-        self.vhosts.lock().unwrap().push((hostname, source));
+        self.vhosts.lock().unwrap().push(VHost { hostname, source });
         self
     }
 
@@ -537,7 +522,7 @@
         }
     }
 
-    pub fn vhosts(&self) -> MutexGuard<'_, Vec<(String, String)>> {
+    pub fn vhosts(&self) -> MutexGuard<'_, Vec<VHost>> {
         self.vhosts.lock().unwrap()
     }
 }
@@ -580,11 +565,7 @@
 }
 impl<T> ContextStorage for Arc<T> where T: ContextStorage {}
 
-<<<<<<< HEAD
-/// This struct includes all objects that a nasl function requires.
-=======
 /// NASL execution context.
->>>>>>> 813197ae
 pub struct Context<'a> {
     /// The key for this context.
     scan: ScanID,
@@ -666,24 +647,9 @@
         &self.filename
     }
 
-<<<<<<< HEAD
-    /// Get the target host as IpAddr enum member
-    pub fn target_ip(&self) -> IpAddr {
-        self.target.ip_addr
-    }
-
-    /// Get the target VHost list
-    pub fn target_vhosts(&self) -> Vec<VHost> {
-        self.target.vhosts.lock().unwrap().clone()
-    }
-
-    pub fn set_target(&mut self, target: String) {
-        self.target.target = target;
-=======
     /// Get the `CtxTarget`
     pub fn target(&self) -> &CtxTarget {
         &self.target
->>>>>>> 813197ae
     }
 
     pub fn add_hostname(&self, hostname: String, source: String) {
